/**
 * Licensed to the Apache Software Foundation (ASF) under one
 * or more contributor license agreements.  See the NOTICE file
 * distributed with this work for additional information
 * regarding copyright ownership.  The ASF licenses this file
 * to you under the Apache License, Version 2.0 (the
 * "License"); you may not use this file except in compliance
 * with the License.  You may obtain a copy of the License at
 *
 *     http://www.apache.org/licenses/LICENSE-2.0
 *
 * Unless required by applicable law or agreed to in writing, software
 * distributed under the License is distributed on an "AS IS" BASIS,
 * WITHOUT WARRANTIES OR CONDITIONS OF ANY KIND, either express or implied.
 * See the License for the specific language governing permissions and
 * limitations under the License.
 */
package org.apache.hadoop.hbase.client;

import static org.junit.Assert.assertEquals;
import static org.junit.Assert.assertTrue;

import java.io.IOException;
import java.util.List;

import org.apache.commons.logging.Log;
import org.apache.commons.logging.LogFactory;
import org.apache.hadoop.conf.Configuration;
import org.apache.hadoop.fs.FileStatus;
import org.apache.hadoop.fs.FileSystem;
import org.apache.hadoop.fs.Path;
import org.apache.hadoop.hbase.HBaseTestingUtility;
import org.apache.hadoop.hbase.HConstants;
import org.apache.hadoop.hbase.HRegionInfo;
import org.apache.hadoop.hbase.HTableDescriptor;
import org.apache.hadoop.hbase.LargeTests;
import org.apache.hadoop.hbase.master.HMaster;
import org.apache.hadoop.hbase.master.snapshot.SnapshotCleaner;
import org.apache.hadoop.hbase.protobuf.generated.HBaseProtos.SnapshotDescription;
import org.apache.hadoop.hbase.regionserver.HRegion;
import org.apache.hadoop.hbase.regionserver.HRegionServer;
import org.apache.hadoop.hbase.snapshot.SnapshotDescriptionUtils;
import org.apache.hadoop.hbase.snapshot.SnapshotTestingUtils;
import org.apache.hadoop.hbase.util.Bytes;
import org.apache.hadoop.hbase.util.FSTableDescriptors;
import org.apache.hadoop.hbase.util.FSUtils;
import org.junit.After;
import org.junit.AfterClass;
import org.junit.Before;
import org.junit.BeforeClass;
import org.junit.Ignore;
import org.junit.Test;
import org.junit.experimental.categories.Category;

/**
 * Test create/using/deleting snapshots from the client
 * <p>
 * This is an end-to-end test for the snapshot utility
 */
@Category(LargeTests.class)
public class TestSnapshotFromClient {
  private static final Log LOG = LogFactory.getLog(TestSnapshotFromClient.class);
  private static final HBaseTestingUtility UTIL = new HBaseTestingUtility();
  private static final int NUM_RS = 2;
  private static final String STRING_TABLE_NAME = "test";
  private static final byte[] TEST_FAM = Bytes.toBytes("fam");
  private static final byte[] TABLE_NAME = Bytes.toBytes(STRING_TABLE_NAME);

  /**
   * Setup the config for the cluster
   * @throws Exception on failure
   */
  @BeforeClass
  public static void setupCluster() throws Exception {
    setupConf(UTIL.getConfiguration());
    UTIL.startMiniCluster(NUM_RS);
  }

  private static void setupConf(Configuration conf) {
    // disable the ui
    conf.setInt("hbase.regionsever.info.port", -1);
    // change the flush size to a small amount, regulating number of store files
    conf.setInt("hbase.hregion.memstore.flush.size", 25000);
    // so make sure we get a compaction when doing a load, but keep around some
    // files in the store
    conf.setInt("hbase.hstore.compaction.min", 10);
    conf.setInt("hbase.hstore.compactionThreshold", 10);
    // block writes if we get to 12 store files
    conf.setInt("hbase.hstore.blockingStoreFiles", 12);
    // drop the number of attempts for the hbase admin
    conf.setInt("hbase.client.retries.number", 1);
  }

  @Before
  public void setup() throws Exception {
    UTIL.createTable(TABLE_NAME, TEST_FAM);
  }

  @After
  public void tearDown() throws Exception {
    UTIL.deleteTable(TABLE_NAME);
    // and cleanup the archive directory
    try {
      UTIL.getTestFileSystem().delete(new Path(UTIL.getDefaultRootDirPath(), ".archive"), true);
    } catch (IOException e) {
      LOG.warn("Failure to delete archive directory", e);
    }
    // make sure the table cleaner runs
    SnapshotCleaner.ensureCleanerRuns();

  }

  @AfterClass
  public static void cleanupTest() throws Exception {
    try {
      UTIL.shutdownMiniCluster();
    } catch (Exception e) {
      LOG.warn("failure shutting down cluster", e);
    }
  }

  /**
   * Test snapshotting a table that is offline
   * @throws Exception
   */
  @Test
  public void testOfflineTableSnapshot() throws Exception {
    HBaseAdmin admin = UTIL.getHBaseAdmin();
    // make sure we don't fail on listing snapshots
    SnapshotTestingUtils.assertNoSnapshots(admin);

    // put some stuff in the table
    HTable table = new HTable(UTIL.getConfiguration(), TABLE_NAME);
    UTIL.loadTable(table, TEST_FAM);

    LOG.debug("FS state before disable:");
    FSUtils.logFileSystemState(UTIL.getTestFileSystem(),
      FSUtils.getRootDir(UTIL.getConfiguration()), LOG);
    // disable the table
    admin.disableTable(TABLE_NAME);

    LOG.debug("FS state before snapshot:");
    FSUtils.logFileSystemState(UTIL.getTestFileSystem(),
      FSUtils.getRootDir(UTIL.getConfiguration()), LOG);

    // take a snapshot of the disabled table
    byte[] snapshot = Bytes.toBytes("offlineTableSnapshot");
    admin.snapshot(snapshot, TABLE_NAME);
    LOG.debug("Snapshot completed.");

    // make sure we have the snapshot
    List<SnapshotDescription> snapshots = SnapshotTestingUtils.assertOneSnapshotThatMatches(admin,
      snapshot, TABLE_NAME);

    // make sure its a valid snapshot
    FileSystem fs = UTIL.getHBaseCluster().getMaster().getMasterFileSystem().getFileSystem();
    Path rootDir = UTIL.getHBaseCluster().getMaster().getMasterFileSystem().getRootDir();
    LOG.debug("FS state after snapshot:");
    FSUtils.logFileSystemState(UTIL.getTestFileSystem(),
      FSUtils.getRootDir(UTIL.getConfiguration()), LOG);
    SnapshotTestingUtils.confirmSnapshotValid(snapshots.get(0), TABLE_NAME, TEST_FAM, rootDir,
      admin, fs, true, new Path(rootDir, HConstants.HREGION_LOGDIR_NAME));

    admin.deleteSnapshot(snapshot);
    snapshots = admin.listSnapshots();
    SnapshotTestingUtils.assertNoSnapshots(admin);
  }

<<<<<<< HEAD
  @Test(timeout = 15000)
  public void testAsyncSnapshot() throws Exception {
    HBaseAdmin admin = UTIL.getHBaseAdmin();
    SnapshotDescription snapshot = SnapshotDescription.newBuilder().setName("asyncSnapshot")
        .setTable(STRING_TABLE_NAME).build();

    // take the snapshot async
    admin.takeSnapshotAsync(snapshot);

    // constantly loop, looking for the snapshot to complete
    HMaster master = UTIL.getMiniHBaseCluster().getMaster();
    SnapshotTestingUtils.waitForSnapshotToComplete(master, snapshot, 200);

    // make sure we get the snapshot
    SnapshotTestingUtils.assertOneSnapshotThatMatches(admin, snapshot);

    // test that we can delete the snapshot
    admin.deleteSnapshot(snapshot.getName());

    // make sure we don't have any snapshots
    SnapshotTestingUtils.assertNoSnapshots(admin);
  }

  /**
   * Basic end-to-end test of timestamp based snapshots
   * @throws Exception
   */
  @Test
  public void testTimestampedCreateListDestroy() throws Exception {
    LOG.debug("------- Starting Snapshot test -------------");
=======
  /**
   * Basic end-to-end test of globally-consistent snapshots
   * @throws Exception
   */
  @Test(timeout = 10000)
  public void testGlobalCreateListDestroy() throws Exception {
>>>>>>> 34a8e49f
    HBaseAdmin admin = UTIL.getHBaseAdmin();
    // make sure we don't fail on listing snapshots
    SnapshotTestingUtils.assertNoSnapshots(admin);
    // load the table so we have some data
    UTIL.loadTable(new HTable(UTIL.getConfiguration(), TABLE_NAME), TEST_FAM);
    // and wait until everything stabilizes
    HRegionServer rs = UTIL.getRSForFirstRegionInTable(TABLE_NAME);
    List<HRegion> onlineRegions = rs.getOnlineRegions(TABLE_NAME);
    for (HRegion region : onlineRegions) {
      region.waitForFlushesAndCompactions();
    }
<<<<<<< HEAD
    String snapshotName = "timestampSnapshotCreateListDestroy";
    // test creating the snapshot
    admin.snapshot(snapshotName, STRING_TABLE_NAME);
    logFSTree(new Path(UTIL.getConfiguration().get(HConstants.HBASE_DIR)));

    // make sure we only have 1 matching snapshot
=======
    LOG.debug("----- Starting snapshot -----");
    logFSTree(FSUtils.getRootDir(UTIL.getConfiguration()));
    String snapshotName = "globalCreateListDestroySnapshot";
    // test creating the snapshot
    admin.snapshot(snapshotName, STRING_TABLE_NAME, SnapshotDescription.Type.GLOBAL);
    logFSTree(new Path(UTIL.getConfiguration().get(HConstants.HBASE_DIR)));

    // list the snapshot
>>>>>>> 34a8e49f
    List<SnapshotDescription> snapshots = SnapshotTestingUtils.assertOneSnapshotThatMatches(admin,
      snapshotName, STRING_TABLE_NAME);

    // check the directory structure
    FileSystem fs = UTIL.getHBaseCluster().getMaster().getMasterFileSystem().getFileSystem();
    Path rootDir = UTIL.getHBaseCluster().getMaster().getMasterFileSystem().getRootDir();
<<<<<<< HEAD
    Path snapshotDir = SnapshotDescriptionUtils.getCompletedSnapshotDir(snapshots.get(0), rootDir);
    assertTrue(fs.exists(snapshotDir));
    Path snapshotinfo = new Path(snapshotDir, SnapshotDescriptionUtils.SNAPSHOTINFO_FILE);
    assertTrue(fs.exists(snapshotinfo));

    // check the table info
    HTableDescriptor desc = FSTableDescriptors.getTableDescriptor(fs, rootDir, TABLE_NAME);
    HTableDescriptor snapshotDesc = FSTableDescriptors.getTableDescriptor(fs, snapshotDir,
      TABLE_NAME);
    assertEquals(desc, snapshotDesc);

    // check the region snapshot for all the regions
    List<HRegionInfo> regions = admin.getTableRegions(TABLE_NAME);
    for (HRegionInfo info : regions) {
      String regionName = info.getEncodedName();
      Path regionDir = new Path(snapshotDir, regionName);
      HRegionInfo snapshotRegionInfo = HRegion.loadDotRegionInfoFileContent(fs, regionDir);
      assertEquals(info, snapshotRegionInfo);
      // check to make sure we have the family
      Path familyDir = new Path(regionDir, Bytes.toString(TEST_FAM));
      assertTrue(fs.exists(familyDir));
      // make sure we have some file references
      assertTrue(fs.listStatus(familyDir).length > 0);
    }
=======
    SnapshotTestingUtils.confirmSnapshotValid(snapshots.get(0), TABLE_NAME, TEST_FAM, rootDir,
      admin, fs, true);
>>>>>>> 34a8e49f

    // test that we can delete the snapshot
    admin.deleteSnapshot(snapshotName);

    // make sure we don't have any snapshots
    SnapshotTestingUtils.assertNoSnapshots(admin);
  }

  private void logFSTree(Path root) throws IOException {
    LOG.debug("Current file system:");
    logFSTree(root, "|-");
  }

  private void logFSTree(Path root, String prefix) throws IOException {
    for (FileStatus file : UTIL.getDFSCluster().getFileSystem().listStatus(root)) {
      if (file.isDir()) {
        LOG.debug(prefix + file.getPath().getName() + "/");
        logFSTree(file.getPath(), prefix + "---");
      } else {
        LOG.debug(prefix + file.getPath().getName());
      }
    }
  }
}<|MERGE_RESOLUTION|>--- conflicted
+++ resolved
@@ -166,7 +166,6 @@
     SnapshotTestingUtils.assertNoSnapshots(admin);
   }
 
-<<<<<<< HEAD
   @Test(timeout = 15000)
   public void testAsyncSnapshot() throws Exception {
     HBaseAdmin admin = UTIL.getHBaseAdmin();
@@ -197,14 +196,6 @@
   @Test
   public void testTimestampedCreateListDestroy() throws Exception {
     LOG.debug("------- Starting Snapshot test -------------");
-=======
-  /**
-   * Basic end-to-end test of globally-consistent snapshots
-   * @throws Exception
-   */
-  @Test(timeout = 10000)
-  public void testGlobalCreateListDestroy() throws Exception {
->>>>>>> 34a8e49f
     HBaseAdmin admin = UTIL.getHBaseAdmin();
     // make sure we don't fail on listing snapshots
     SnapshotTestingUtils.assertNoSnapshots(admin);
@@ -216,30 +207,18 @@
     for (HRegion region : onlineRegions) {
       region.waitForFlushesAndCompactions();
     }
-<<<<<<< HEAD
     String snapshotName = "timestampSnapshotCreateListDestroy";
     // test creating the snapshot
     admin.snapshot(snapshotName, STRING_TABLE_NAME);
     logFSTree(new Path(UTIL.getConfiguration().get(HConstants.HBASE_DIR)));
 
     // make sure we only have 1 matching snapshot
-=======
-    LOG.debug("----- Starting snapshot -----");
-    logFSTree(FSUtils.getRootDir(UTIL.getConfiguration()));
-    String snapshotName = "globalCreateListDestroySnapshot";
-    // test creating the snapshot
-    admin.snapshot(snapshotName, STRING_TABLE_NAME, SnapshotDescription.Type.GLOBAL);
-    logFSTree(new Path(UTIL.getConfiguration().get(HConstants.HBASE_DIR)));
-
-    // list the snapshot
->>>>>>> 34a8e49f
     List<SnapshotDescription> snapshots = SnapshotTestingUtils.assertOneSnapshotThatMatches(admin,
       snapshotName, STRING_TABLE_NAME);
 
     // check the directory structure
     FileSystem fs = UTIL.getHBaseCluster().getMaster().getMasterFileSystem().getFileSystem();
     Path rootDir = UTIL.getHBaseCluster().getMaster().getMasterFileSystem().getRootDir();
-<<<<<<< HEAD
     Path snapshotDir = SnapshotDescriptionUtils.getCompletedSnapshotDir(snapshots.get(0), rootDir);
     assertTrue(fs.exists(snapshotDir));
     Path snapshotinfo = new Path(snapshotDir, SnapshotDescriptionUtils.SNAPSHOTINFO_FILE);
@@ -264,10 +243,47 @@
       // make sure we have some file references
       assertTrue(fs.listStatus(familyDir).length > 0);
     }
-=======
+
+    // test that we can delete the snapshot
+    admin.deleteSnapshot(snapshotName);
+
+    // make sure we don't have any snapshots
+    SnapshotTestingUtils.assertNoSnapshots(admin);
+  }
+
+  /**
+   * Basic end-to-end test of globally-consistent snapshots
+   * @throws Exception
+   */
+  @Test(timeout = 10000)
+  public void testGlobalCreateListDestroy() throws Exception {
+    HBaseAdmin admin = UTIL.getHBaseAdmin();
+    // make sure we don't fail on listing snapshots
+    SnapshotTestingUtils.assertNoSnapshots(admin);
+    // load the table so we have some data
+    UTIL.loadTable(new HTable(UTIL.getConfiguration(), TABLE_NAME), TEST_FAM);
+    // and wait until everything stabilizes
+    HRegionServer rs = UTIL.getRSForFirstRegionInTable(TABLE_NAME);
+    List<HRegion> onlineRegions = rs.getOnlineRegions(TABLE_NAME);
+    for (HRegion region : onlineRegions) {
+      region.waitForFlushesAndCompactions();
+    }
+    LOG.debug("----- Starting snapshot -----");
+    logFSTree(FSUtils.getRootDir(UTIL.getConfiguration()));
+    String snapshotName = "globalCreateListDestroySnapshot";
+    // test creating the snapshot
+    admin.snapshot(snapshotName, STRING_TABLE_NAME, SnapshotDescription.Type.GLOBAL);
+    logFSTree(new Path(UTIL.getConfiguration().get(HConstants.HBASE_DIR)));
+
+    // list the snapshot
+    List<SnapshotDescription> snapshots = SnapshotTestingUtils.assertOneSnapshotThatMatches(admin,
+      snapshotName, STRING_TABLE_NAME);
+
+    // check the directory structure
+    FileSystem fs = UTIL.getHBaseCluster().getMaster().getMasterFileSystem().getFileSystem();
+    Path rootDir = UTIL.getHBaseCluster().getMaster().getMasterFileSystem().getRootDir();
     SnapshotTestingUtils.confirmSnapshotValid(snapshots.get(0), TABLE_NAME, TEST_FAM, rootDir,
-      admin, fs, true);
->>>>>>> 34a8e49f
+      admin, fs, true, new Path(rootDir, HConstants.HREGION_LOGDIR_NAME));
 
     // test that we can delete the snapshot
     admin.deleteSnapshot(snapshotName);
@@ -291,4 +307,4 @@
       }
     }
   }
-}+}
