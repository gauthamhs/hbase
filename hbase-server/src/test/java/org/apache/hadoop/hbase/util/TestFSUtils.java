/**
 *
 * Licensed to the Apache Software Foundation (ASF) under one
 * or more contributor license agreements.  See the NOTICE file
 * distributed with this work for additional information
 * regarding copyright ownership.  The ASF licenses this file
 * to you under the Apache License, Version 2.0 (the
 * "License"); you may not use this file except in compliance
 * with the License.  You may obtain a copy of the License at
 *
 *     http://www.apache.org/licenses/LICENSE-2.0
 *
 * Unless required by applicable law or agreed to in writing, software
 * distributed under the License is distributed on an "AS IS" BASIS,
 * WITHOUT WARRANTIES OR CONDITIONS OF ANY KIND, either express or implied.
 * See the License for the specific language governing permissions and
 * limitations under the License.
 */
package org.apache.hadoop.hbase.util;

import static org.junit.Assert.assertEquals;
import static org.junit.Assert.assertFalse;
import static org.junit.Assert.assertNotNull;
import static org.junit.Assert.assertNull;
import static org.junit.Assert.assertTrue;

import java.io.File;
import java.io.IOException;
import java.util.UUID;

import org.apache.hadoop.conf.Configuration;
import org.apache.hadoop.fs.FSDataInputStream;
import org.apache.hadoop.fs.FSDataOutputStream;
import org.apache.hadoop.fs.FileStatus;
import org.apache.hadoop.fs.FileSystem;
import org.apache.hadoop.fs.Path;
import org.apache.hadoop.fs.permission.FsPermission;
import org.apache.hadoop.hbase.DeserializationException;
import org.apache.hadoop.hbase.HBaseConfiguration;
import org.apache.hadoop.hbase.HBaseTestingUtility;
import org.apache.hadoop.hbase.HConstants;
import org.apache.hadoop.hbase.HDFSBlocksDistribution;
import org.apache.hadoop.hbase.MediumTests;
import org.apache.hadoop.hdfs.MiniDFSCluster;
import org.junit.Test;
import org.junit.experimental.categories.Category;

/**
 * Test {@link FSUtils}.
 */
@Category(MediumTests.class)
public class TestFSUtils {
  @Test
  public void testVersion() throws DeserializationException, IOException {
    HBaseTestingUtility htu = new HBaseTestingUtility();
    final FileSystem fs = htu.getTestFileSystem();
    final Path rootdir = htu.getDataTestDir();
    assertNull(FSUtils.getVersion(fs, rootdir));
    // Write out old format version file.  See if we can read it in and convert.
    Path versionFile = new Path(rootdir, HConstants.VERSION_FILE_NAME);
    FSDataOutputStream s = fs.create(versionFile);
    final String version = HConstants.FILE_SYSTEM_VERSION;
    s.writeUTF(version);
    s.close();
    assertTrue(fs.exists(versionFile));
    FileStatus [] status = fs.listStatus(versionFile);
    assertNotNull(status);
    assertTrue(status.length > 0);
    String newVersion = FSUtils.getVersion(fs, rootdir);
    assertEquals(version.length(), newVersion.length());
    assertEquals(version, newVersion);
    // File will have been converted. Exercise the pb format
    assertEquals(version, FSUtils.getVersion(fs, rootdir));
    FSUtils.checkVersion(fs, rootdir, true);
  }

  @Test public void testIsHDFS() throws Exception {
    HBaseTestingUtility htu = new HBaseTestingUtility();
    htu.getConfiguration().setBoolean("dfs.support.append", false);
    assertFalse(FSUtils.isHDFS(htu.getConfiguration()));
    htu.getConfiguration().setBoolean("dfs.support.append", true);
    MiniDFSCluster cluster = null;
    try {
      cluster = htu.startMiniDFSCluster(1);
      assertTrue(FSUtils.isHDFS(htu.getConfiguration()));
      assertTrue(FSUtils.isAppendSupported(htu.getConfiguration()));
    } finally {
      if (cluster != null) cluster.shutdown();
    }
  }
  
  private void WriteDataToHDFS(FileSystem fs, Path file, int dataSize)
    throws Exception {
    FSDataOutputStream out = fs.create(file);
    byte [] data = new byte[dataSize];
    out.write(data, 0, dataSize);
    out.close();
  }
  
  @Test public void testcomputeHDFSBlocksDistribution() throws Exception {
    HBaseTestingUtility htu = new HBaseTestingUtility();
    final int DEFAULT_BLOCK_SIZE = 1024;
    htu.getConfiguration().setLong("dfs.block.size", DEFAULT_BLOCK_SIZE);
    MiniDFSCluster cluster = null;
    Path testFile = null;
    
    try {
      // set up a cluster with 3 nodes
      String hosts[] = new String[] { "host1", "host2", "host3" };
      cluster = htu.startMiniDFSCluster(hosts);
      cluster.waitActive();
      FileSystem fs = cluster.getFileSystem();

      // create a file with two blocks
      testFile = new Path("/test1.txt");
      WriteDataToHDFS(fs, testFile, 2*DEFAULT_BLOCK_SIZE);
      
      // given the default replication factor is 3, the same as the number of
      // datanodes; the locality index for each host should be 100%,
      // or getWeight for each host should be the same as getUniqueBlocksWeights
      final long maxTime = System.currentTimeMillis() + 2000;
      boolean ok;
      do {
        ok = true;
        FileStatus status = fs.getFileStatus(testFile);
        HDFSBlocksDistribution blocksDistribution =
          FSUtils.computeHDFSBlocksDistribution(fs, status, 0, status.getLen());
        long uniqueBlocksTotalWeight =
          blocksDistribution.getUniqueBlocksTotalWeight();
        for (String host : hosts) {
          long weight = blocksDistribution.getWeight(host);
          ok = (ok && uniqueBlocksTotalWeight == weight);
        }
      } while (!ok && System.currentTimeMillis() < maxTime);
      assertTrue(ok);
      } finally {
      htu.shutdownMiniDFSCluster();
    }


    try {
      // set up a cluster with 4 nodes
      String hosts[] = new String[] { "host1", "host2", "host3", "host4" };
      cluster = htu.startMiniDFSCluster(hosts);
      cluster.waitActive();
      FileSystem fs = cluster.getFileSystem();

      // create a file with three blocks
      testFile = new Path("/test2.txt");        
      WriteDataToHDFS(fs, testFile, 3*DEFAULT_BLOCK_SIZE);
              
      // given the default replication factor is 3, we will have total of 9
      // replica of blocks; thus the host with the highest weight should have
      // weight == 3 * DEFAULT_BLOCK_SIZE
      final long maxTime = System.currentTimeMillis() + 2000;
      long weight;
      long uniqueBlocksTotalWeight;
      do {
        FileStatus status = fs.getFileStatus(testFile);
        HDFSBlocksDistribution blocksDistribution =
          FSUtils.computeHDFSBlocksDistribution(fs, status, 0, status.getLen());
        uniqueBlocksTotalWeight = blocksDistribution.getUniqueBlocksTotalWeight();

        String tophost = blocksDistribution.getTopHosts().get(0);
        weight = blocksDistribution.getWeight(tophost);

        // NameNode is informed asynchronously, so we may have a delay. See HBASE-6175
      } while (uniqueBlocksTotalWeight != weight && System.currentTimeMillis() < maxTime);
      assertTrue(uniqueBlocksTotalWeight == weight);

    } finally {
      htu.shutdownMiniDFSCluster();
    }

    
    try {
      // set up a cluster with 4 nodes
      String hosts[] = new String[] { "host1", "host2", "host3", "host4" };
      cluster = htu.startMiniDFSCluster(hosts);
      cluster.waitActive();
      FileSystem fs = cluster.getFileSystem();

      // create a file with one block
      testFile = new Path("/test3.txt");        
      WriteDataToHDFS(fs, testFile, DEFAULT_BLOCK_SIZE);
      
      // given the default replication factor is 3, we will have total of 3
      // replica of blocks; thus there is one host without weight
      final long maxTime = System.currentTimeMillis() + 2000;
      HDFSBlocksDistribution blocksDistribution;
      do {
        FileStatus status = fs.getFileStatus(testFile);
        blocksDistribution = FSUtils.computeHDFSBlocksDistribution(fs, status, 0, status.getLen());
        // NameNode is informed asynchronously, so we may have a delay. See HBASE-6175
      }
      while (blocksDistribution.getTopHosts().size() != 3 && System.currentTimeMillis() < maxTime);
      assertEquals("Wrong number of hosts distributing blocks.", 3,
        blocksDistribution.getTopHosts().size());
    } finally {
      htu.shutdownMiniDFSCluster();
    }
  }

  @Test
  public void testPermMask() throws Exception {

    Configuration conf = HBaseConfiguration.create();
    conf.setBoolean(HConstants.ENABLE_DATA_FILE_UMASK, true);
    FileSystem fs = FileSystem.get(conf);
    // first check that we don't crash if we don't have perms set
    FsPermission defaultPerms = FSUtils.getFilePermissions(fs, conf,
        HConstants.DATA_FILE_UMASK_KEY);
    assertEquals(FsPermission.getDefault(), defaultPerms);

    conf.setStrings(HConstants.DATA_FILE_UMASK_KEY, "077");
    // now check that we get the right perms
    FsPermission filePerm = FSUtils.getFilePermissions(fs, conf,
        HConstants.DATA_FILE_UMASK_KEY);
    assertEquals(new FsPermission("700"), filePerm);

    // then that the correct file is created
    Path p = new Path("target" + File.separator + UUID.randomUUID().toString());
    try {
      FSDataOutputStream out = FSUtils.create(fs, p, filePerm);
      out.close();
      FileStatus stat = fs.getFileStatus(p);
      assertEquals(new FsPermission("700"), stat.getPermission());
      // and then cleanup
    } finally {
      fs.delete(p, true);
    }
  }
  
  @Test
  public void testDeleteAndExists() throws Exception {
    HBaseTestingUtility htu = new HBaseTestingUtility();
    Configuration conf = htu.getConfiguration();
    conf.setBoolean(HConstants.ENABLE_DATA_FILE_UMASK, true);
    FileSystem fs = FileSystem.get(conf);
    FsPermission perms = FSUtils.getFilePermissions(fs, conf, HConstants.DATA_FILE_UMASK_KEY);
    // then that the correct file is created
    String file = UUID.randomUUID().toString();
    Path p = new Path(htu.getDataTestDir(), "temptarget" + File.separator + file);
    Path p1 = new Path(htu.getDataTestDir(), "temppath" + File.separator + file);
    try {
      FSDataOutputStream out = FSUtils.create(fs, p, perms);
      out.close();
      assertTrue("The created file should be present", FSUtils.isExists(fs, p));
      // delete the file with recursion as false. Only the file will be deleted.
      FSUtils.delete(fs, p, false);
      // Create another file
      FSDataOutputStream out1 = FSUtils.create(fs, p1, perms);
      out1.close();
      // delete the file with recursion as false. Still the file only will be deleted
      FSUtils.delete(fs, p1, true);
      assertFalse("The created file should be present", FSUtils.isExists(fs, p1));
      // and then cleanup
    } finally {
      FSUtils.delete(fs, p, true);
      FSUtils.delete(fs, p1, true);
    }
  }

<<<<<<< HEAD
=======
  @Test
  public void testTouchFile() throws IOException {
    HBaseTestingUtility util = new HBaseTestingUtility();
    FileSystem fs = util.getTestFileSystem();
    Path testDir = util.getDataTestDir();
    // try creating a file with no parent
    String testFileName = "test-touch";
    Path testFile = new Path(testFileName);
    checkTouchingFile(fs, testFile);

    // test a file with a parent
    testFile = new Path(testDir, testFileName);
    checkTouchingFile(fs, testFile);
  }

  /**
   * Touch a new file, check it has a zero length, and then delete the file
   * @param fs {@link FileSystem} where the file should be created
   * @param file file to be created
   * @throws IOException if we can't reach the {@link FileSystem}
   */
  private void checkTouchingFile(FileSystem fs, Path file) throws IOException {
    try {
      FSUtils.touch(fs, file);
      assertTrue("Didn't create file:" + file, fs.exists(file));
      FSDataInputStream is = fs.open(file);
      assertEquals("Touched file wasn't empty", 0, is.available());
    } finally {
      FSUtils.delete(fs, file, true);
    }
  }

  @org.junit.Rule
  public org.apache.hadoop.hbase.ResourceCheckerJUnitRule cu =
    new org.apache.hadoop.hbase.ResourceCheckerJUnitRule();
>>>>>>> 374aae7c
}<|MERGE_RESOLUTION|>--- conflicted
+++ resolved
@@ -261,8 +261,6 @@
     }
   }
 
-<<<<<<< HEAD
-=======
   @Test
   public void testTouchFile() throws IOException {
     HBaseTestingUtility util = new HBaseTestingUtility();
@@ -298,5 +296,4 @@
   @org.junit.Rule
   public org.apache.hadoop.hbase.ResourceCheckerJUnitRule cu =
     new org.apache.hadoop.hbase.ResourceCheckerJUnitRule();
->>>>>>> 374aae7c
 }