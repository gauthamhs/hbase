--- conflicted
+++ resolved
@@ -122,11 +122,8 @@
 import org.apache.hadoop.hbase.regionserver.metrics.OperationMetrics;
 import org.apache.hadoop.hbase.regionserver.metrics.RegionMetricsStorage;
 import org.apache.hadoop.hbase.regionserver.metrics.SchemaMetrics;
-<<<<<<< HEAD
 import org.apache.hadoop.hbase.regionserver.snapshot.operation.RegionSnapshotOperationStatus;
-=======
 import org.apache.hadoop.hbase.regionserver.snapshot.operation.GlobalRegionSnapshotProgressMonitor;
->>>>>>> 34a8e49f
 import org.apache.hadoop.hbase.regionserver.wal.HLog;
 import org.apache.hadoop.hbase.regionserver.wal.HLogKey;
 import org.apache.hadoop.hbase.regionserver.wal.WALEdit;
@@ -2658,51 +2655,6 @@
     synchronized (writestate) {
       writestate.writesEnabled = true;
       writestate.snapshot = false;
-    }
-  }
-
-  /**
-   * Complete taking the snapshot on the region. Writes the region info and adds references to the
-   * working snapshot directory.
-   * @param desc snapshot being completed
-   * @param failureMonitor to monitor for external failures
-   * @throws IOException if there is an external or internal error causing the snapshot to fail
-   */
-  public void addRegionToSnapshot(SnapshotDescription desc,
-      ExceptionCheckable<HBaseSnapshotException> failureMonitor) throws IOException {
-    // This should be "fast" since we don't rewrite store files but instead
-    // back up the store files by creating a reference
-    Path rootDir = FSUtils.getRootDir(this.rsServices.getConfiguration());
-    Path snapshotRegionDir = TakeSnapshotUtils.getRegionSnaphshotDirectory(desc, rootDir,
-      regionInfo.getEncodedName());
-
-    // 1. dump region meta info into the snapshot directory
-    LOG.debug("Storing region-info for snapshot.");
-    checkRegioninfoOnFilesystem(snapshotRegionDir);
-
-    // 2. iterate through all the stores in the region
-    LOG.debug("Creating references for hfiles");
-
-    // This ensures that we have an atomic view of the directory as long as we have < ls limit
-    // (batch size of the files in a directory) on the namenode. Otherwise, we get back the files in
-    // batches and may miss files being added/deleted. This could be more robust (iteratively
-    // checking to see if we have all the files until we are sure), but the limit is currently 1000
-    // files/batch, far more than the number of store files under a single column family.
-    for (Store store : stores.values()) {
-      // build the snapshot reference directory for the store
-      Path dstStoreDir = TakeSnapshotUtils.getStoreSnapshotDirectory(snapshotRegionDir,
-        Bytes.toString(store.getFamily().getName()));
-      List<StoreFile> storeFiles = store.getStorefiles();
-      if (LOG.isDebugEnabled()) LOG.debug("Adding snapshot references for " + storeFiles
-          + " hfiles");
-      // TODO consider moving this over to a single file with all the names of the store files
-      for (int i = 0; i < storeFiles.size(); i++) {
-        failureMonitor.failOnError();
-        Path file = storeFiles.get(i).getPath();
-        // 2.3. create "reference" to this store file
-        LOG.debug("(" + i + ") Creating reference for file:" + file);
-        TakeSnapshotUtils.createReference(fs, conf, file, dstStoreDir);
-      }
     }
   }
 
